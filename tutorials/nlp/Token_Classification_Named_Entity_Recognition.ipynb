{
 "cells": [
  {
   "cell_type": "code",
   "execution_count": null,
   "metadata": {
    "colab": {},
    "colab_type": "code",
    "id": "o_0K1lsW1dj9"
   },
   "outputs": [],
   "source": [
    "\"\"\"\n",
    "You can run either this notebook locally (if you have all the dependencies and a GPU) or on Google Colab.\n",
    "\n",
    "Instructions for setting up Colab are as follows:\n",
    "1. Open a new Python 3 notebook.\n",
    "2. Import this notebook from GitHub (File -> Upload Notebook -> \"GITHUB\" tab -> copy/paste GitHub URL)\n",
    "3. Connect to an instance with a GPU (Runtime -> Change runtime type -> select \"GPU\" for hardware accelerator)\n",
    "4. Run this cell to set up dependencies.\n",
    "\"\"\"\n",
    "# If you're using Google Colab and not running locally, run this cell\n",
    "\n",
    "# install NeMo\n",
    "BRANCH = 'v1.0.0b2'\n",
    "!python -m pip install git+https://github.com/NVIDIA/NeMo.git@$BRANCH#egg=nemo_toolkit[nlp]\n"
   ]
  },
  {
   "cell_type": "code",
   "execution_count": null,
   "metadata": {
    "colab": {},
    "colab_type": "code",
    "id": "pC0slAc0h9zN",
    "pycharm": {
     "name": "#%%\n"
    }
   },
   "outputs": [],
   "source": [
    "# If you're not using Colab, you might need to upgrade jupyter notebook to avoid the following error:\n",
    "# 'ImportError: IProgress not found. Please update jupyter and ipywidgets.'\n",
    "\n",
    "! pip install ipywidgets\n",
    "! jupyter nbextension enable --py widgetsnbextension\n",
    "\n",
    "# Please restart the kernel after running this cell"
   ]
  },
<<<<<<< HEAD
  {
   "cell_type": "code",
   "execution_count": null,
   "metadata": {
    "colab": {},
    "colab_type": "code",
    "id": "dzqD2WDFOIN-"
   },
   "outputs": [],
   "source": [
    "from nemo.collections import nlp as nemo_nlp\n",
    "from nemo.utils.exp_manager import exp_manager\n",
    "\n",
    "import os\n",
    "import wget \n",
    "import torch\n",
    "import pytorch_lightning as pl\n",
    "from omegaconf import OmegaConf"
   ]
  },
  {
   "cell_type": "markdown",
   "metadata": {
    "colab_type": "text",
    "id": "daYw_Xll2ZR9"
   },
   "source": [
    "# Task Description\n",
    "**Named entity recognition (NER)**, also referred to as entity chunking, identification or extraction, is the task of detecting and classifying key information (entities) in text.\n",
    "For example, in a sentence:  `Mary lives in Santa Clara and works at NVIDIA`, we should detect that `Mary` is a person, `Santa Clara` is a location and `NVIDIA` is a company."
   ]
  },
  {
   "cell_type": "markdown",
   "metadata": {
    "colab_type": "text",
    "id": "ZnuziSwJ1yEB"
   },
   "source": [
    "# Dataset\n",
    "\n",
    "In this tutorial we going to use [GMB(Groningen Meaning Bank)](http://www.let.rug.nl/bjerva/gmb/about.php) corpus for entity recognition. \n",
    "\n",
    "GMB is a fairly large corpus with a lot of annotations. Note, that GMB is not completely human annotated and it’s not considered 100% correct. \n",
    "The data is labeled using the [IOB format](https://en.wikipedia.org/wiki/Inside%E2%80%93outside%E2%80%93beginning_(tagging)) (short for inside, outside, beginning). \n",
    "\n",
    "The following classes appear in the dataset:\n",
    "* LOC = Geographical Entity\n",
    "* ORG = Organization\n",
    "* PER = Person\n",
    "* GPE = Geopolitical Entity\n",
    "* TIME = Time indicator\n",
    "* ART = Artifact\n",
    "* EVE = Event\n",
    "* NAT = Natural Phenomenon\n",
    "\n",
    "For this tutorial, classes ART, EVE, and NAT were combined into a MISC class due to small number of examples for these classes.\n",
    "\n",
    "\n"
   ]
  },
  {
   "cell_type": "markdown",
   "metadata": {
    "colab_type": "text",
    "id": "qzcZ3nb_-SVT"
   },
   "source": [
    "# NeMo Token Classification Data Format\n",
    "\n",
    "[TokenClassification Model](https://github.com/NVIDIA/NeMo/blob/main/nemo/collections/nlp/models/token_classification/token_classification_model.py) in NeMo supports NER and other token level classification tasks, as long as the data follows the format specified below. \n",
    "\n",
    "Token Classification Model requires the data to be split into 2 files: \n",
    "* text.txt and \n",
    "* labels.txt. \n",
    "\n",
    "Each line of the **text.txt** file contains text sequences, where words are separated with spaces, i.e.: \n",
    "[WORD] [SPACE] [WORD] [SPACE] [WORD].\n",
    "\n",
    "The **labels.txt** file contains corresponding labels for each word in text.txt, the labels are separated with spaces, i.e.:\n",
    "[LABEL] [SPACE] [LABEL] [SPACE] [LABEL].\n",
    "\n",
    "Example of a text.txt file:\n",
    "```\n",
    "Jennifer is from New York City .\n",
    "She likes ...\n",
    "...\n",
    "```\n",
    "Corresponding labels.txt file:\n",
    "```\n",
    "B-PER O O B-LOC I-LOC I-LOC O\n",
    "O O ...\n",
    "...\n",
    "```"
   ]
  },
  {
   "cell_type": "markdown",
   "metadata": {
    "colab_type": "text",
    "id": "VsEmwIPO4L4V"
   },
   "source": [
    "To convert an IOB format data to the format required for training, run [examples/nlp/token_classification/data/import_from_iob_format.py](https://github.com/NVIDIA/NeMo/blob/main/examples/nlp/token_classification/data/import_from_iob_format.py) on your train and dev files, as follows:\n",
    "\n",
    "\n",
    "\n",
    "\n",
    "```\n",
    "python examples/nlp/token_classification/data/import_from_iob_format.py --data_file PATH_TO_IOB_FORMAT_DATAFILE\n",
    "```\n",
    "\n",
    "For this tutorial, we are going to use the preprocessed GMB dataset.\n",
    "\n",
    "\n"
   ]
  },
  {
   "cell_type": "markdown",
   "metadata": {
    "colab_type": "text",
    "id": "SL58EWkd2ZVb"
   },
   "source": [
    "## Download and preprocess the data¶"
   ]
  },
  {
   "cell_type": "code",
   "execution_count": null,
   "metadata": {
    "colab": {},
    "colab_type": "code",
    "id": "n8HZrDmr12_-"
   },
   "outputs": [],
   "source": [
    "DATA_DIR = \"DATA_DIR\"\n",
    "WORK_DIR = \"WORK_DIR\"\n",
    "MODEL_CONFIG = \"token_classification_config.yaml\""
   ]
  },
  {
   "cell_type": "code",
   "execution_count": null,
   "metadata": {
    "colab": {},
    "colab_type": "code",
    "id": "jrx2ZXHrCHb_"
   },
   "outputs": [],
   "source": [
    "# download preprocessed data\n",
    "os.makedirs(WORK_DIR, exist_ok=True)\n",
    "os.makedirs(DATA_DIR, exist_ok=True)\n",
    "print('Downloading GMB data...')\n",
    "wget.download('https://dldata-public.s3.us-east-2.amazonaws.com/gmb_v_2.2.0_clean.zip', DATA_DIR)"
   ]
  },
  {
   "cell_type": "markdown",
   "metadata": {
    "colab_type": "text",
    "id": "NhUzIeF0Yg0l"
   },
   "source": [
    "Let's extract files from the .zip file:"
   ]
  },
  {
   "cell_type": "code",
   "execution_count": null,
   "metadata": {
    "colab": {},
    "colab_type": "code",
    "id": "Y01BdjPRW-7B"
   },
   "outputs": [],
   "source": [
    "! unzip {DATA_DIR}/gmb_v_2.2.0_clean.zip -d {DATA_DIR}\n",
    "DATA_DIR = os.path.join(DATA_DIR, 'gmb_v_2.2.0_clean')"
   ]
  },
  {
   "cell_type": "markdown",
   "metadata": {
    "colab_type": "text",
    "id": "U8Ty5_S7Ye8h"
   },
   "source": [
    "Now, the data folder should contain 4 files:"
   ]
  },
  {
   "cell_type": "markdown",
   "metadata": {
    "colab_type": "text",
    "id": "L8vsyh3JZH26"
   },
   "source": [
    "\n",
    "\n",
    "* labels_dev.txt\n",
    "* labels_train.txt\n",
    "* text_dev.txt\n",
    "* text_train.txt\n"
   ]
  },
  {
   "cell_type": "code",
   "execution_count": null,
   "metadata": {
    "colab": {},
    "colab_type": "code",
    "id": "qB0oLE4R9EhJ"
   },
   "outputs": [],
   "source": [
    "! ls -l {DATA_DIR}"
   ]
  },
  {
   "cell_type": "code",
   "execution_count": null,
   "metadata": {
    "colab": {},
    "colab_type": "code",
    "id": "6UDPgadLN6SG"
   },
   "outputs": [],
   "source": [
    "# let's take a look at the data \n",
    "print('Text:')\n",
    "! head -n 5 {DATA_DIR}/text_train.txt\n",
    "\n",
    "print('\\nLabels:')\n",
    "! head -n 5 {DATA_DIR}/labels_train.txt"
   ]
  },
  {
   "cell_type": "markdown",
   "metadata": {
    "colab_type": "text",
    "id": "daludzzL2Jba"
   },
   "source": [
    "# Model Configuration"
   ]
  },
  {
   "cell_type": "markdown",
   "metadata": {
    "colab_type": "text",
    "id": "Tit5kG4Z5SXu"
   },
   "source": [
    "# Using an Out-of-the-Box Model\n",
    "\n",
    "To use a pretrained NER model, run:"
   ]
  },
  {
   "cell_type": "code",
   "execution_count": null,
   "metadata": {
    "colab": {},
    "colab_type": "code",
    "id": "BKe5Jn4u9xng"
   },
   "outputs": [],
   "source": [
    "# this line will download pre-trained NER model from NVIDIA's NGC cloud and instantiate it for you\n",
    "pretrained_ner_model = nemo_nlp.models.TokenClassificationModel.from_pretrained(model_name=\"NERModel\") "
   ]
  },
  {
   "cell_type": "markdown",
   "metadata": {
    "colab_type": "text",
    "id": "y8SFxPJd-hkH"
   },
   "source": [
    "To see how the model performs, let’s get model's predictions for a few examples:"
   ]
  },
  {
   "cell_type": "code",
   "execution_count": null,
   "metadata": {
    "colab": {},
    "colab_type": "code",
    "id": "DQhsamclRtxJ"
   },
   "outputs": [],
   "source": [
    "# define the list of queries for inference\n",
    "queries = [\n",
    "    'we bought four shirts from the nvidia gear store in santa clara.',\n",
    "    'Nvidia is a company.',\n",
    "    'The Adventures of Tom Sawyer by Mark Twain is an 1876 novel about a young boy growing '\n",
    "    + 'up along the Mississippi River.',\n",
    "]\n",
    "results = pretrained_ner_model.add_predictions(queries)\n",
    "\n",
    "for query, result in zip(queries, results):\n",
    "    print()\n",
    "    print(f'Query : {query}')\n",
    "    print(f'Result: {result.strip()}\\n')"
   ]
  },
  {
   "cell_type": "markdown",
   "metadata": {
    "colab_type": "text",
    "id": "_whKCxfTMo6Y"
   },
   "source": [
    "Now, let's take a closer look at the model's configuration and learn to train the model from scratch and finetune the pretrained model.\n",
    "\n",
    "# Model configuration\n",
    "\n",
    "Our Named Entity Recognition model is comprised of the pretrained [BERT](https://arxiv.org/pdf/1810.04805.pdf) model followed by a Token Classification layer.\n",
    "\n",
    "The model is defined in a config file which declares multiple important sections. They are:\n",
    "- **model**: All arguments that are related to the Model - language model, token classifier, optimizer and schedulers, datasets and any other related information\n",
    "\n",
    "- **trainer**: Any argument to be passed to PyTorch Lightning"
   ]
  },
  {
   "cell_type": "code",
   "execution_count": null,
   "metadata": {
    "colab": {},
    "colab_type": "code",
    "id": "T1gA8PsJ13MJ"
   },
   "outputs": [],
   "source": [
    "# download the model's configuration file \n",
    "config_dir = WORK_DIR + '/configs/'\n",
    "os.makedirs(config_dir, exist_ok=True)\n",
    "if not os.path.exists(config_dir + MODEL_CONFIG):\n",
    "    print('Downloading config file...')\n",
    "    wget.download('https://raw.githubusercontent.com/NVIDIA/NeMo/v1.0.0b2/examples/nlp/token_classification/conf/' + MODEL_CONFIG, config_dir)\n",
    "else:\n",
    "    print ('config file is already exists')"
   ]
  },
  {
   "cell_type": "code",
   "execution_count": null,
   "metadata": {
    "colab": {},
    "colab_type": "code",
    "id": "mX3KmWMvSUQw"
   },
   "outputs": [],
   "source": [
    "# this line will print the entire config of the model\n",
    "config_path = f'{WORK_DIR}/configs/{MODEL_CONFIG}'\n",
    "print(config_path)\n",
    "config = OmegaConf.load(config_path)\n",
    "print(OmegaConf.to_yaml(config))"
   ]
  },
  {
   "cell_type": "markdown",
   "metadata": {
    "colab_type": "text",
    "id": "ZCgWzNBkaQLZ"
   },
   "source": [
    "# Model Training From Scratch\n",
    "## Setting up Data within the config\n",
    "\n",
    "Among other things, the config file contains dictionaries called dataset, train_ds and validation_ds. These are configurations used to setup the Dataset and DataLoaders of the corresponding config.\n",
    "\n",
    "We assume that both training and evaluation files are located in the same directory, and use the default names mentioned during the data download step. \n",
    "So, to start model training, we simply need to specify `model.dataset.data_dir`, like we are going to do below.\n",
    "\n",
    "Also notice that some config lines, including `model.dataset.data_dir`, have `???` in place of paths, this means that values for these fields are required to be specified by the user.\n",
    "\n",
    "Let's now add the data directory path to the config."
   ]
  },
  {
   "cell_type": "code",
   "execution_count": null,
   "metadata": {
    "colab": {},
    "colab_type": "code",
    "id": "LQHCJN-ZaoLp"
   },
   "outputs": [],
   "source": [
    "# in this tutorial train and dev datasets are located in the same folder, so it is enought to add the path of the data directory to the config\n",
    "config.model.dataset.data_dir = DATA_DIR\n",
    "\n",
    "# if you want to use the full dataset, set NUM_SAMPLES to -1\n",
    "NUM_SAMPLES = 1000\n",
    "config.model.train_ds.num_samples = NUM_SAMPLES\n",
    "config.model.validation_ds.num_samples = NUM_SAMPLES"
   ]
  },
  {
   "cell_type": "markdown",
   "metadata": {
    "colab_type": "text",
    "id": "nB96-3sTc3yk"
   },
   "source": [
    "## Building the PyTorch Lightning Trainer\n",
    "\n",
    "NeMo models are primarily PyTorch Lightning modules - and therefore are entirely compatible with the PyTorch Lightning ecosystem.\n",
    "\n",
    "Let's first instantiate a Trainer object"
   ]
  },
  {
   "cell_type": "code",
   "execution_count": null,
   "metadata": {
    "colab": {},
    "colab_type": "code",
    "id": "1tG4FzZ4Ui60"
   },
   "outputs": [],
   "source": [
    "print(\"Trainer config - \\n\")\n",
    "print(OmegaConf.to_yaml(config.trainer))"
   ]
  },
  {
   "cell_type": "code",
   "execution_count": null,
   "metadata": {
    "colab": {},
    "colab_type": "code",
    "id": "knF6QeQQdMrH"
   },
   "outputs": [],
   "source": [
    "# lets modify some trainer configs\n",
    "# checks if we have GPU available and uses it\n",
    "cuda = 1 if torch.cuda.is_available() else 0\n",
    "config.trainer.gpus = cuda\n",
    "\n",
    "config.trainer.precision = 16 if torch.cuda.is_available() else 32\n",
    "\n",
    "# for mixed precision training, uncomment the line below (precision should be set to 16 and amp_level to O1):\n",
    "# config.trainer.amp_level = O1\n",
    "\n",
    "# remove distributed training flags\n",
    "config.trainer.accelerator = None\n",
    "\n",
    "# setup max number of steps to reduce training time for demonstration purposes of this tutorial\n",
    "config.trainer.max_steps = 32\n",
    "\n",
    "trainer = pl.Trainer(**config.trainer)"
   ]
  },
  {
   "cell_type": "markdown",
   "metadata": {
    "colab_type": "text",
    "id": "8IlEMdVxdr6p"
   },
   "source": [
    "## Setting up a NeMo Experiment¶\n",
    "\n",
    "NeMo has an experiment manager that handles logging and checkpointing for us, so let's use it:"
   ]
  },
  {
   "cell_type": "code",
   "execution_count": null,
   "metadata": {
    "colab": {},
    "colab_type": "code",
    "id": "8uztqGAmdrYt"
   },
   "outputs": [],
   "source": [
    "exp_dir = exp_manager(trainer, config.get(\"exp_manager\", None))\n",
    "\n",
    "# the exp_dir provides a path to the current experiment for easy access\n",
    "exp_dir = str(exp_dir)\n",
    "exp_dir"
   ]
  },
  {
   "cell_type": "markdown",
   "metadata": {
    "colab_type": "text",
    "id": "8tjLhUvL_o7_"
   },
   "source": [
    "Before initializing the model, we might want to modify some of the model configs. For example, we might want to modify the pretrained BERT model:"
   ]
  },
  {
   "cell_type": "code",
   "execution_count": null,
   "metadata": {
    "colab": {},
    "colab_type": "code",
    "id": "Xeuc2i7Y_nP5"
   },
   "outputs": [],
   "source": [
    "# get the list of supported BERT-like models, for the complete list of HugginFace models, see https://huggingface.co/models\n",
    "print(nemo_nlp.modules.get_pretrained_lm_models_list(include_external=True))\n",
    "\n",
    "# specify BERT-like model, you want to use\n",
    "PRETRAINED_BERT_MODEL = \"bert-base-uncased\""
   ]
  },
  {
   "cell_type": "code",
   "execution_count": null,
   "metadata": {
    "colab": {},
    "colab_type": "code",
    "id": "RK2xglXyAUOO"
   },
   "outputs": [],
   "source": [
    "# add the specified above model parameters to the config\n",
    "config.model.language_model.pretrained_model_name = PRETRAINED_BERT_MODEL"
   ]
  },
  {
   "cell_type": "markdown",
   "metadata": {
    "colab_type": "text",
    "id": "fzNZNAVRjDD-"
   },
   "source": [
    "Now, we are ready to initialize our model. During the model initialization call, the dataset and data loaders we'll be prepared for training and evaluation.\n",
    "Also, the pretrained BERT model will be downloaded, note it can take up to a few minutes depending on the size of the chosen BERT model."
   ]
  },
  {
   "cell_type": "code",
   "execution_count": null,
   "metadata": {
    "colab": {},
    "colab_type": "code",
    "id": "NgsGLydWo-6-"
   },
   "outputs": [],
   "source": [
    "model_from_scratch = nemo_nlp.models.TokenClassificationModel(cfg=config.model, trainer=trainer)"
   ]
  },
  {
   "cell_type": "markdown",
   "metadata": {
    "colab_type": "text",
    "id": "kQ592Tx4pzyB"
   },
   "source": [
    "## Monitoring training progress\n",
    "Optionally, you can create a Tensorboard visualization to monitor training progress."
   ]
  },
  {
   "cell_type": "code",
   "execution_count": null,
   "metadata": {
    "colab": {},
    "colab_type": "code",
    "id": "mTJr16_pp0aS"
   },
   "outputs": [],
   "source": [
    "try:\n",
    "  from google import colab\n",
    "  COLAB_ENV = True\n",
    "except (ImportError, ModuleNotFoundError):\n",
    "  COLAB_ENV = False\n",
    "\n",
    "# Load the TensorBoard notebook extension\n",
    "if COLAB_ENV:\n",
    "  %load_ext tensorboard\n",
    "  %tensorboard --logdir {exp_dir}\n",
    "else:\n",
    "  print(\"To use tensorboard, please use this notebook in a Google Colab environment.\")"
   ]
  },
  {
   "cell_type": "code",
   "execution_count": null,
   "metadata": {
    "colab": {},
    "colab_type": "code",
    "id": "hUvnSpyjp0Dh"
   },
   "outputs": [],
   "source": [
    "# start model training\n",
    "trainer.fit(model_from_scratch)"
   ]
  },
  {
   "cell_type": "markdown",
   "metadata": {
    "colab_type": "text",
    "id": "JxBiIKMlH8yv"
   },
   "source": [
    "After training for 5 epochs, with the default config and NUM_SAMPLES = -1 (i.e.all data is used), your model performance should look similar to this: \n",
    "```\n",
    "    label                                                precision    recall       f1           support   \n",
    "    O (label_id: 0)                                         99.14      99.19      99.17     131141\n",
    "    B-GPE (label_id: 1)                                     95.86      94.03      94.93       2362\n",
    "    B-LOC (label_id: 2)                                     83.99      90.31      87.04       5346\n",
    "    B-MISC (label_id: 3)                                    39.82      34.62      37.04        130\n",
    "    B-ORG (label_id: 4)                                     78.33      67.82      72.70       2980\n",
    "    B-PER (label_id: 5)                                     84.36      84.32      84.34       2577\n",
    "    B-TIME (label_id: 6)                                    91.94      91.23      91.58       2975\n",
    "    I-GPE (label_id: 7)                                     88.89      34.78      50.00         23\n",
    "    I-LOC (label_id: 8)                                     77.18      79.13      78.14       1030\n",
    "    I-MISC (label_id: 9)                                    28.57      24.00      26.09         75\n",
    "    I-ORG (label_id: 10)                                    78.67      75.67      77.14       2384\n",
    "    I-PER (label_id: 11)                                    86.69      90.17      88.40       2687\n",
    "    I-TIME (label_id: 12)                                   83.21      83.48      83.34        938\n",
    "    -------------------\n",
    "    micro avg                                               96.95      96.95      96.95     154648\n",
    "    macro avg                                               78.20      72.98      74.61     154648\n",
    "    weighted avg                                            96.92      96.95      96.92     154648\n",
    "```\n",
    "\n"
   ]
  },
  {
   "cell_type": "markdown",
   "metadata": {
    "colab_type": "text",
    "id": "VPdzJVAgSFaJ"
   },
   "source": [
    "# Inference\n",
    "\n",
    "To see how the model performs, we can run generate prediction similar to the way we did it earlier"
   ]
  },
  {
   "cell_type": "markdown",
   "metadata": {},
   "source": [
    "## Deployment with ONNX\n",
    "Here is an example generating single .onnx file from the pre-trained model and\n",
    "delivering the same output. If you don't have ONNX Runtime you can install it like this:"
   ]
  },
  {
   "cell_type": "code",
   "execution_count": null,
   "metadata": {},
   "outputs": [],
   "source": [
    "! mkdir -p ort\n",
    "! cd ort\n",
    "! git clone --depth 1 --branch v1.5.1 https://github.com/microsoft/onnxruntime.git .\n",
    "! ./build.sh --skip_tests --config Release --build_shared_lib --parallel --use_cuda --cuda_home /usr/local/cuda --cudnn_home /usr/lib/x86_64-linux-gnu --build_wheel\n",
    "! pip install ./build/Linux/Release/dist/onnxruntime_gpu-1.5.1-cp37-cp37m-linux_x86_64.whl\n",
    "! cd .."
   ]
  },
  {
   "cell_type": "markdown",
   "metadata": {},
   "source": [
    "Then run"
   ]
  },
  {
   "cell_type": "code",
   "execution_count": null,
   "metadata": {},
   "outputs": [],
   "source": [
    "import onnxruntime\n",
    "import torch\n",
    "\n",
    "from nemo.collections import nlp as nemo_nlp\n",
    "from nemo.collections.nlp.data.token_classification.token_classification_dataset import BertTokenClassificationInferDataset\n",
    "from nemo.collections.nlp.modules.common.tokenizer_utils import get_tokenizer\n",
    "from nemo.collections.nlp.parts.utils_funcs import tensor2list\n",
    "\n",
    "def to_numpy(tensor):\n",
    "    return tensor.detach().cpu().numpy() if tensor.requires_grad else tensor.cpu().numpy()\n",
    "\n",
    "pretrained_ner_model = nemo_nlp.models.TokenClassificationModel.from_pretrained(model_name=\"NERModel\")\n",
    "\n",
    "queries = [\n",
    "    'we bought four shirts from the nvidia gear store in santa clara.',\n",
    "    'Nvidia is a company.',\n",
    "    'The Adventures of Tom Sawyer by Mark Twain is an 1876 novel about a young boy growing '\n",
    "    + 'up along the Mississippi River.',\n",
    "]\n",
    "# results = pretrained_ner_model.add_predictions(queries)\n",
    "#\n",
    "# for query, result in zip(queries, results):\n",
    "#     print()\n",
    "#     print(f'Query : {query}')\n",
    "#     print(f'Result: {result.strip()}\\n')\n",
    "\n",
    "pretrained_ner_model.export(\"NER.onnx\")\n",
    "\n",
    "tokenizer = get_tokenizer(tokenizer_name=\"bert-base-uncased\")\n",
    "dataset = BertTokenClassificationInferDataset(tokenizer=tokenizer, queries=queries, max_seq_length=-1)\n",
    "infer_datalayer = torch.utils.data.DataLoader(\n",
    "    dataset=dataset,\n",
    "    collate_fn=dataset.collate_fn,\n",
    "    batch_size=32,\n",
    "    shuffle=False,\n",
    "    num_workers=2,\n",
    "    pin_memory=False,\n",
    "    drop_last=False,\n",
    ")\n",
    "\n",
    "ort_session = onnxruntime.InferenceSession(\"NER.onnx\")\n",
    "\n",
    "label_ids = {'O': 0, 'B-GPE': 1, 'B-LOC': 2, 'B-MISC': 3, 'B-ORG': 4, 'B-PER': 5, 'B-TIME': 6,\n",
    "             'I-GPE': 7, 'I-LOC': 8, 'I-MISC': 9, 'I-ORG': 10, 'I-PER': 11, 'I-TIME': 12}\n",
    "pad_label = 'O'\n",
    "results = []\n",
    "all_preds = []\n",
    "for batch in infer_datalayer:\n",
    "    input_ids, input_type_ids, input_mask, subtokens_mask = batch\n",
    "    ort_inputs = {ort_session.get_inputs()[0].name: to_numpy(input_ids),\n",
    "                  ort_session.get_inputs()[1].name: to_numpy(input_mask),\n",
    "                  ort_session.get_inputs()[2].name: to_numpy(input_type_ids),}\n",
    "\n",
    "    ort_logits = ort_session.run(None, ort_inputs)\n",
    "    logits = torch.from_numpy(ort_logits[0])\n",
    "\n",
    "    subtokens_mask = subtokens_mask > 0.5\n",
    "    preds = tensor2list(logits.argmax(dim=-1)[subtokens_mask])\n",
    "    all_preds.extend(preds)\n",
    "\n",
    "    queries = [q.strip().split() for q in queries]\n",
    "    num_words = [len(q) for q in queries]\n",
    "    if sum(num_words) != len(all_preds):\n",
    "        raise ValueError('Pred and words must have the same length')\n",
    "\n",
    "    ids_to_labels = {v: k for k, v in label_ids.items()}\n",
    "    start_idx = 0\n",
    "    end_idx = 0\n",
    "    for query in queries:\n",
    "        end_idx += len(query)\n",
    "\n",
    "        # extract predictions for the current query from the list of all predictions\n",
    "        preds = all_preds[start_idx:end_idx]\n",
    "        start_idx = end_idx\n",
    "\n",
    "        query_with_entities = ''\n",
    "        for j, word in enumerate(query):\n",
    "            # strip out the punctuation to attach the entity tag to the word not to a punctuation mark\n",
    "            # that follows the word\n",
    "            if word[-1].isalpha():\n",
    "                punct = ''\n",
    "            else:\n",
    "                punct = word[-1]\n",
    "                word = word[:-1]\n",
    "\n",
    "            query_with_entities += word\n",
    "            label = ids_to_labels[preds[j]]\n",
    "\n",
    "            if label != pad_label:\n",
    "                query_with_entities += '[' + label + ']'\n",
    "            query_with_entities += punct + ' '\n",
    "        results.append(query_with_entities.strip())\n",
    "\n",
    "for query, result in zip(queries, results):\n",
    "    print()\n",
    "    print(f'Query : {query}')\n",
    "    print(f'Result: {result.strip()}\\n')\n"
   ]
  },
  {
   "cell_type": "markdown",
   "metadata": {
    "colab_type": "text",
    "id": "QaW0A1OOwefR"
   },
   "source": [
    "## Generate Predictions\n",
    "\n",
    "To see how the model performs, we can generate prediction the same way we did it earlier or we can use our model to generate predictions for a dataset from a file, for example, to perform final evaluation or to do error analysis.\n",
    "Below, we are using a subset of dev set, but it could be any text file as long as it follows the data format described above.\n",
    "Labels_file is optional here, and if provided will be used to get metrics."
   ]
  },
  {
   "cell_type": "code",
   "execution_count": null,
   "metadata": {
    "colab": {},
    "colab_type": "code",
    "id": "92PB0iTqNnW-"
   },
   "outputs": [],
   "source": [
    "# let's first create a subset of our dev data\n",
    "! head -n 100 {DATA_DIR}/text_dev.txt > {DATA_DIR}/sample_text_dev.txt\n",
    "! head -n 100 {DATA_DIR}/labels_dev.txt > {DATA_DIR}/sample_labels_dev.txt"
   ]
  },
  {
   "cell_type": "markdown",
   "metadata": {
    "colab_type": "text",
    "id": "vXnx2tKoOohy"
   },
   "source": [
    "Now, let's generate predictions for the provided text file.\n",
    "If labels file is also specified, the model will evaluate the predictions and plot confusion matrix. "
   ]
  },
  {
   "cell_type": "code",
   "execution_count": null,
   "metadata": {
    "colab": {},
    "colab_type": "code",
    "id": "sglcZV1bwsv0"
   },
   "outputs": [],
   "source": [
    "model_from_scratch.evaluate_from_file(\n",
    "    text_file=os.path.join(DATA_DIR, 'sample_text_dev.txt'),\n",
    "    labels_file=os.path.join(DATA_DIR, 'sample_labels_dev.txt'),\n",
    "    output_dir=exp_dir,\n",
    ")"
   ]
  },
  {
   "cell_type": "markdown",
   "metadata": {
    "colab_type": "text",
    "id": "ref1qSonGNhP"
   },
   "source": [
    "## Training Script\n",
    "\n",
    "If you have NeMo installed locally, you can also train the model with [nlp/token_classification/token_classification.py](https://github.com/NVIDIA/NeMo/blob/main/examples/nlp/token_classification/token_classification.py).\n",
    "\n",
    "To run training script, use:\n",
    "\n",
    "`python token_classification.py model.dataset.data_dir=PATH_TO_DATA_DIR`\n",
    "\n",
    "# Finetuning model with your data\n",
    "\n",
    "When we were training from scratch, the datasets were prepared for training during the model initialization. When we are using a pretrained NER model, before training, we need to setup training and evaluation data.\n"
   ]
  },
  {
   "cell_type": "code",
   "execution_count": null,
   "metadata": {
    "colab": {},
    "colab_type": "code",
    "id": "yu9fZc2vPQfw"
   },
   "outputs": [],
   "source": [
    "# let's reload our pretrained NER model\n",
    "pretrained_ner_model = nemo_nlp.models.TokenClassificationModel.from_pretrained('NERModel')\n",
    "\n",
    "# then we need to setup the data dir to get class weights statistics\n",
    "pretrained_ner_model.update_data_dir(DATA_DIR)\n",
    "\n",
    "# then we're setting up loss, use class_balancing='weighted_loss' if you want to add class weights to the CrossEntropyLoss\n",
    "pretrained_ner_model.setup_loss(class_balancing='weighted_loss')\n",
    "\n",
    "# setup train and validation Pytorch DataLoaders\n",
    "pretrained_ner_model.setup_training_data()\n",
    "pretrained_ner_model.setup_validation_data()\n",
    "\n",
    "# and now we can create a PyTorch Lightning trainer and call `fit` again\n",
    "# for this tutorial we are setting fast_dev_run to True, and the trainer will run 1 training batch and 1 validation batch\n",
    "# for actual model training, disable the flag\n",
    "fast_dev_run = True\n",
    "trainer = pl.Trainer(gpus=[1], fast_dev_run=fast_dev_run)\n",
    "trainer.fit(pretrained_ner_model)"
   ]
  }
 ],
 "metadata": {
  "accelerator": "GPU",
  "colab": {
   "collapsed_sections": [],
   "name": "Token_Classification_Named_Entity_Recognition.ipynb",
   "private_outputs": true,
   "provenance": []
  },
  "kernelspec": {
   "display_name": "Python 3",
   "language": "python",
   "name": "python3"
  },
  "language_info": {
   "codemirror_mode": {
    "name": "ipython",
    "version": 3
   },
   "file_extension": ".py",
   "mimetype": "text/x-python",
   "name": "python",
   "nbconvert_exporter": "python",
   "pygments_lexer": "ipython3",
   "version": "3.7.7"
  },
  "pycharm": {
   "stem_cell": {
    "cell_type": "raw",
    "metadata": {
     "collapsed": false
    },
    "source": []
   }
  }
 },
 "nbformat": 4,
 "nbformat_minor": 1
=======
  "cells": [
    {
      "cell_type": "code",
      "metadata": {
        "id": "o_0K1lsW1dj9",
        "colab_type": "code",
        "colab": {}
      },
      "source": [
        "\"\"\"\n",
        "You can run either this notebook locally (if you have all the dependencies and a GPU) or on Google Colab.\n",
        "\n",
        "Instructions for setting up Colab are as follows:\n",
        "1. Open a new Python 3 notebook.\n",
        "2. Import this notebook from GitHub (File -> Upload Notebook -> \"GITHUB\" tab -> copy/paste GitHub URL)\n",
        "3. Connect to an instance with a GPU (Runtime -> Change runtime type -> select \"GPU\" for hardware accelerator)\n",
        "4. Run this cell to set up dependencies.\n",
        "\"\"\"\n",
        "# If you're using Google Colab and not running locally, run this cell\n",
        "\n",
        "# install NeMo\n",
        "BRANCH = 'v1.0.0b2'\n!python -m pip install git+https://github.com/NVIDIA/NeMo.git@$BRANCH#egg=nemo_toolkit[nlp]\n"
      ],
      "execution_count": null,
      "outputs": []
    },
    {
      "cell_type": "code",
      "metadata": {
        "pycharm": {
          "name": "#%%\n"
        },
        "id": "pC0slAc0h9zN",
        "colab_type": "code",
        "colab": {}
      },
      "source": [
        "# If you're not using Colab, you might need to upgrade jupyter notebook to avoid the following error:\n",
        "# 'ImportError: IProgress not found. Please update jupyter and ipywidgets.'\n",
        "\n",
        "! pip install ipywidgets\n",
        "! jupyter nbextension enable --py widgetsnbextension\n",
        "\n",
        "# Please restart the kernel after running this cell"
      ],
      "execution_count": null,
      "outputs": []
    },
    {
      "cell_type": "code",
      "metadata": {
        "id": "dzqD2WDFOIN-",
        "colab_type": "code",
        "colab": {}
      },
      "source": [
        "from nemo.collections import nlp as nemo_nlp\n",
        "from nemo.utils.exp_manager import exp_manager\n",
        "\n",
        "import os\n",
        "import wget \n",
        "import torch\n",
        "import pytorch_lightning as pl\n",
        "from omegaconf import OmegaConf"
      ],
      "execution_count": null,
      "outputs": []
    },
    {
      "cell_type": "markdown",
      "metadata": {
        "id": "daYw_Xll2ZR9",
        "colab_type": "text"
      },
      "source": [
        "# Task Description\n",
        "**Named entity recognition (NER)**, also referred to as entity chunking, identification or extraction, is the task of detecting and classifying key information (entities) in text.\n",
        "For example, in a sentence:  `Mary lives in Santa Clara and works at NVIDIA`, we should detect that `Mary` is a person, `Santa Clara` is a location and `NVIDIA` is a company."
      ]
    },
    {
      "cell_type": "markdown",
      "metadata": {
        "id": "ZnuziSwJ1yEB",
        "colab_type": "text"
      },
      "source": [
        "# Dataset\n",
        "\n",
        "In this tutorial we going to use [GMB(Groningen Meaning Bank)](http://www.let.rug.nl/bjerva/gmb/about.php) corpus for entity recognition. \n",
        "\n",
        "GMB is a fairly large corpus with a lot of annotations. Note, that GMB is not completely human annotated and it’s not considered 100% correct. \n",
        "The data is labeled using the [IOB format](https://en.wikipedia.org/wiki/Inside%E2%80%93outside%E2%80%93beginning_(tagging)) (short for inside, outside, beginning). \n",
        "\n",
        "The following classes appear in the dataset:\n",
        "* LOC = Geographical Entity\n",
        "* ORG = Organization\n",
        "* PER = Person\n",
        "* GPE = Geopolitical Entity\n",
        "* TIME = Time indicator\n",
        "* ART = Artifact\n",
        "* EVE = Event\n",
        "* NAT = Natural Phenomenon\n",
        "\n",
        "For this tutorial, classes ART, EVE, and NAT were combined into a MISC class due to small number of examples for these classes.\n",
        "\n",
        "\n"
      ]
    },
    {
      "cell_type": "markdown",
      "metadata": {
        "id": "qzcZ3nb_-SVT",
        "colab_type": "text"
      },
      "source": [
        "# NeMo Token Classification Data Format\n",
        "\n",
        "[TokenClassification Model](https://github.com/NVIDIA/NeMo/blob/main/nemo/collections/nlp/models/token_classification/token_classification_model.py) in NeMo supports NER and other token level classification tasks, as long as the data follows the format specified below. \n",
        "\n",
        "Token Classification Model requires the data to be split into 2 files: \n",
        "* text.txt and \n",
        "* labels.txt. \n",
        "\n",
        "Each line of the **text.txt** file contains text sequences, where words are separated with spaces, i.e.: \n",
        "[WORD] [SPACE] [WORD] [SPACE] [WORD].\n",
        "\n",
        "The **labels.txt** file contains corresponding labels for each word in text.txt, the labels are separated with spaces, i.e.:\n",
        "[LABEL] [SPACE] [LABEL] [SPACE] [LABEL].\n",
        "\n",
        "Example of a text.txt file:\n",
        "```\n",
        "Jennifer is from New York City .\n",
        "She likes ...\n",
        "...\n",
        "```\n",
        "Corresponding labels.txt file:\n",
        "```\n",
        "B-PER O O B-LOC I-LOC I-LOC O\n",
        "O O ...\n",
        "...\n",
        "```"
      ]
    },
    {
      "cell_type": "markdown",
      "metadata": {
        "id": "VsEmwIPO4L4V",
        "colab_type": "text"
      },
      "source": [
        "To convert an IOB format data to the format required for training, run [examples/nlp/token_classification/data/import_from_iob_format.py](https://github.com/NVIDIA/NeMo/blob/main/examples/nlp/token_classification/data/import_from_iob_format.py) on your train and dev files, as follows:\n",
        "\n",
        "\n",
        "\n",
        "\n",
        "```\n",
        "python examples/nlp/token_classification/data/import_from_iob_format.py --data_file PATH_TO_IOB_FORMAT_DATAFILE\n",
        "```\n",
        "\n",
        "For this tutorial, we are going to use the preprocessed GMB dataset.\n",
        "\n",
        "\n"
      ]
    },
    {
      "cell_type": "markdown",
      "metadata": {
        "id": "SL58EWkd2ZVb",
        "colab_type": "text"
      },
      "source": [
        "## Download and preprocess the data¶"
      ]
    },
    {
      "cell_type": "code",
      "metadata": {
        "id": "n8HZrDmr12_-",
        "colab_type": "code",
        "colab": {}
      },
      "source": [
        "DATA_DIR = \"DATA_DIR\"\n",
        "WORK_DIR = \"WORK_DIR\"\n",
        "MODEL_CONFIG = \"token_classification_config.yaml\""
      ],
      "execution_count": null,
      "outputs": []
    },
    {
      "cell_type": "code",
      "metadata": {
        "id": "jrx2ZXHrCHb_",
        "colab_type": "code",
        "colab": {}
      },
      "source": [
        "# download preprocessed data\n",
        "os.makedirs(WORK_DIR, exist_ok=True)\n",
        "os.makedirs(DATA_DIR, exist_ok=True)\n",
        "print('Downloading GMB data...')\n",
        "wget.download('https://dldata-public.s3.us-east-2.amazonaws.com/gmb_v_2.2.0_clean.zip', DATA_DIR)"
      ],
      "execution_count": null,
      "outputs": []
    },
    {
      "cell_type": "markdown",
      "metadata": {
        "id": "NhUzIeF0Yg0l",
        "colab_type": "text"
      },
      "source": [
        "Let's extract files from the .zip file:"
      ]
    },
    {
      "cell_type": "code",
      "metadata": {
        "id": "Y01BdjPRW-7B",
        "colab_type": "code",
        "colab": {}
      },
      "source": [
        "! unzip {DATA_DIR}/gmb_v_2.2.0_clean.zip -d {DATA_DIR}\n",
        "DATA_DIR = os.path.join(DATA_DIR, 'gmb_v_2.2.0_clean')"
      ],
      "execution_count": null,
      "outputs": []
    },
    {
      "cell_type": "markdown",
      "metadata": {
        "id": "U8Ty5_S7Ye8h",
        "colab_type": "text"
      },
      "source": [
        "Now, the data folder should contain 4 files:"
      ]
    },
    {
      "cell_type": "markdown",
      "metadata": {
        "id": "L8vsyh3JZH26",
        "colab_type": "text"
      },
      "source": [
        "\n",
        "\n",
        "* labels_dev.txt\n",
        "* labels_train.txt\n",
        "* text_dev.txt\n",
        "* text_train.txt\n"
      ]
    },
    {
      "cell_type": "code",
      "metadata": {
        "id": "qB0oLE4R9EhJ",
        "colab_type": "code",
        "colab": {}
      },
      "source": [
        "! ls -l {DATA_DIR}"
      ],
      "execution_count": null,
      "outputs": []
    },
    {
      "cell_type": "code",
      "metadata": {
        "id": "6UDPgadLN6SG",
        "colab_type": "code",
        "colab": {}
      },
      "source": [
        "# let's take a look at the data \n",
        "print('Text:')\n",
        "! head -n 5 {DATA_DIR}/text_train.txt\n",
        "\n",
        "print('\\nLabels:')\n",
        "! head -n 5 {DATA_DIR}/labels_train.txt"
      ],
      "execution_count": null,
      "outputs": []
    },
    {
      "cell_type": "markdown",
      "metadata": {
        "id": "daludzzL2Jba",
        "colab_type": "text"
      },
      "source": [
        "# Model Configuration"
      ]
    },
    {
      "cell_type": "markdown",
      "metadata": {
        "id": "Tit5kG4Z5SXu",
        "colab_type": "text"
      },
      "source": [
        "# Using an Out-of-the-Box Model\n",
        "\n",
        "To use a pretrained NER model, run:"
      ]
    },
    {
      "cell_type": "code",
      "metadata": {
        "id": "BKe5Jn4u9xng",
        "colab_type": "code",
        "colab": {}
      },
      "source": [
        "# this line will download pre-trained NER model from NVIDIA's NGC cloud and instantiate it for you\n",
        "pretrained_ner_model = nemo_nlp.models.TokenClassificationModel.from_pretrained(model_name=\"NERModel\") "
      ],
      "execution_count": null,
      "outputs": []
    },
    {
      "cell_type": "markdown",
      "metadata": {
        "colab_type": "text",
        "id": "y8SFxPJd-hkH"
      },
      "source": [
        "To see how the model performs, let’s get model's predictions for a few examples:"
      ]
    },
    {
      "cell_type": "code",
      "metadata": {
        "id": "DQhsamclRtxJ",
        "colab_type": "code",
        "colab": {}
      },
      "source": [
        "# define the list of queries for inference\n",
        "queries = [\n",
        "    'we bought four shirts from the nvidia gear store in santa clara.',\n",
        "    'Nvidia is a company.',\n",
        "    'The Adventures of Tom Sawyer by Mark Twain is an 1876 novel about a young boy growing '\n",
        "    + 'up along the Mississippi River.',\n",
        "]\n",
        "results = pretrained_ner_model.add_predictions(queries)\n",
        "\n",
        "for query, result in zip(queries, results):\n",
        "    print()\n",
        "    print(f'Query : {query}')\n",
        "    print(f'Result: {result.strip()}\\n')"
      ],
      "execution_count": null,
      "outputs": []
    },
    {
      "cell_type": "markdown",
      "metadata": {
        "id": "_whKCxfTMo6Y",
        "colab_type": "text"
      },
      "source": [
        "Now, let's take a closer look at the model's configuration and learn to train the model from scratch and finetune the pretrained model.\n",
        "\n",
        "# Model configuration\n",
        "\n",
        "Our Named Entity Recognition model is comprised of the pretrained [BERT](https://arxiv.org/pdf/1810.04805.pdf) model followed by a Token Classification layer.\n",
        "\n",
        "The model is defined in a config file which declares multiple important sections. They are:\n",
        "- **model**: All arguments that are related to the Model - language model, token classifier, optimizer and schedulers, datasets and any other related information\n",
        "\n",
        "- **trainer**: Any argument to be passed to PyTorch Lightning"
      ]
    },
    {
      "cell_type": "code",
      "metadata": {
        "id": "T1gA8PsJ13MJ",
        "colab_type": "code",
        "colab": {}
      },
      "source": [
        "# download the model's configuration file \n",
        "config_dir = WORK_DIR + '/configs/'\n",
        "os.makedirs(config_dir, exist_ok=True)\n",
        "if not os.path.exists(config_dir + MODEL_CONFIG):\n",
        "    print('Downloading config file...')\n",
        "    wget.download('https://raw.githubusercontent.com/NVIDIA/NeMo/v1.0.0b2/examples/nlp/token_classification/conf/' + MODEL_CONFIG, config_dir)\n",
        "else:\n",
        "    print ('config file is already exists')"
      ],
      "execution_count": null,
      "outputs": []
    },
    {
      "cell_type": "code",
      "metadata": {
        "id": "mX3KmWMvSUQw",
        "colab_type": "code",
        "colab": {}
      },
      "source": [
        "# this line will print the entire config of the model\n",
        "config_path = f'{WORK_DIR}/configs/{MODEL_CONFIG}'\n",
        "print(config_path)\n",
        "config = OmegaConf.load(config_path)\n",
        "print(OmegaConf.to_yaml(config))"
      ],
      "execution_count": null,
      "outputs": []
    },
    {
      "cell_type": "markdown",
      "metadata": {
        "id": "ZCgWzNBkaQLZ",
        "colab_type": "text"
      },
      "source": [
        "# Model Training From Scratch\n",
        "## Setting up Data within the config\n",
        "\n",
        "Among other things, the config file contains dictionaries called dataset, train_ds and validation_ds. These are configurations used to setup the Dataset and DataLoaders of the corresponding config.\n",
        "\n",
        "We assume that both training and evaluation files are located in the same directory, and use the default names mentioned during the data download step. \n",
        "So, to start model training, we simply need to specify `model.dataset.data_dir`, like we are going to do below.\n",
        "\n",
        "Also notice that some config lines, including `model.dataset.data_dir`, have `???` in place of paths, this means that values for these fields are required to be specified by the user.\n",
        "\n",
        "Let's now add the data directory path to the config."
      ]
    },
    {
      "cell_type": "code",
      "metadata": {
        "id": "LQHCJN-ZaoLp",
        "colab_type": "code",
        "colab": {}
      },
      "source": [
        "# in this tutorial train and dev datasets are located in the same folder, so it is enought to add the path of the data directory to the config\n",
        "config.model.dataset.data_dir = DATA_DIR\n",
        "\n",
        "# if you want to use the full dataset, set NUM_SAMPLES to -1\n",
        "NUM_SAMPLES = 1000\n",
        "config.model.train_ds.num_samples = NUM_SAMPLES\n",
        "config.model.validation_ds.num_samples = NUM_SAMPLES"
      ],
      "execution_count": null,
      "outputs": []
    },
    {
      "cell_type": "markdown",
      "metadata": {
        "id": "nB96-3sTc3yk",
        "colab_type": "text"
      },
      "source": [
        "## Building the PyTorch Lightning Trainer\n",
        "\n",
        "NeMo models are primarily PyTorch Lightning modules - and therefore are entirely compatible with the PyTorch Lightning ecosystem.\n",
        "\n",
        "Let's first instantiate a Trainer object"
      ]
    },
    {
      "cell_type": "code",
      "metadata": {
        "id": "1tG4FzZ4Ui60",
        "colab_type": "code",
        "colab": {}
      },
      "source": [
        "print(\"Trainer config - \\n\")\n",
        "print(OmegaConf.to_yaml(config.trainer))"
      ],
      "execution_count": null,
      "outputs": []
    },
    {
      "cell_type": "code",
      "metadata": {
        "id": "knF6QeQQdMrH",
        "colab_type": "code",
        "colab": {}
      },
      "source": [
        "# lets modify some trainer configs\n",
        "# checks if we have GPU available and uses it\n",
        "cuda = 1 if torch.cuda.is_available() else 0\n",
        "config.trainer.gpus = cuda\n",
        "\n",
        "config.trainer.precision = 16 if torch.cuda.is_available() else 32\n",
        "\n",
        "# for mixed precision training, uncomment the line below (precision should be set to 16 and amp_level to O1):\n",
        "# config.trainer.amp_level = O1\n",
        "\n",
        "# remove distributed training flags\n",
        "config.trainer.accelerator = None\n",
        "\n",
        "# setup max number of steps to reduce training time for demonstration purposes of this tutorial\n",
        "config.trainer.max_steps = 32\n",
        "\n",
        "trainer = pl.Trainer(**config.trainer)"
      ],
      "execution_count": null,
      "outputs": []
    },
    {
      "cell_type": "markdown",
      "metadata": {
        "id": "8IlEMdVxdr6p",
        "colab_type": "text"
      },
      "source": [
        "## Setting up a NeMo Experiment¶\n",
        "\n",
        "NeMo has an experiment manager that handles logging and checkpointing for us, so let's use it:"
      ]
    },
    {
      "cell_type": "code",
      "metadata": {
        "id": "8uztqGAmdrYt",
        "colab_type": "code",
        "colab": {}
      },
      "source": [
        "exp_dir = exp_manager(trainer, config.get(\"exp_manager\", None))\n",
        "\n",
        "# the exp_dir provides a path to the current experiment for easy access\n",
        "exp_dir = str(exp_dir)\n",
        "exp_dir"
      ],
      "execution_count": null,
      "outputs": []
    },
    {
      "cell_type": "markdown",
      "metadata": {
        "id": "8tjLhUvL_o7_",
        "colab_type": "text"
      },
      "source": [
        "Before initializing the model, we might want to modify some of the model configs. For example, we might want to modify the pretrained BERT model:"
      ]
    },
    {
      "cell_type": "code",
      "metadata": {
        "id": "Xeuc2i7Y_nP5",
        "colab_type": "code",
        "colab": {}
      },
      "source": [
        "# get the list of supported BERT-like models, for the complete list of HugginFace models, see https://huggingface.co/models\n",
        "print(nemo_nlp.modules.get_pretrained_lm_models_list(include_external=True))\n",
        "\n",
        "# specify BERT-like model, you want to use\n",
        "PRETRAINED_BERT_MODEL = \"bert-base-uncased\""
      ],
      "execution_count": null,
      "outputs": []
    },
    {
      "cell_type": "code",
      "metadata": {
        "id": "RK2xglXyAUOO",
        "colab_type": "code",
        "colab": {}
      },
      "source": [
        "# add the specified above model parameters to the config\n",
        "config.model.language_model.pretrained_model_name = PRETRAINED_BERT_MODEL"
      ],
      "execution_count": null,
      "outputs": []
    },
    {
      "cell_type": "markdown",
      "metadata": {
        "id": "fzNZNAVRjDD-",
        "colab_type": "text"
      },
      "source": [
        "Now, we are ready to initialize our model. During the model initialization call, the dataset and data loaders we'll be prepared for training and evaluation.\n",
        "Also, the pretrained BERT model will be downloaded, note it can take up to a few minutes depending on the size of the chosen BERT model."
      ]
    },
    {
      "cell_type": "code",
      "metadata": {
        "id": "NgsGLydWo-6-",
        "colab_type": "code",
        "colab": {}
      },
      "source": [
        "model_from_scratch = nemo_nlp.models.TokenClassificationModel(cfg=config.model, trainer=trainer)"
      ],
      "execution_count": null,
      "outputs": []
    },
    {
      "cell_type": "markdown",
      "metadata": {
        "id": "kQ592Tx4pzyB",
        "colab_type": "text"
      },
      "source": [
        "## Monitoring training progress\n",
        "Optionally, you can create a Tensorboard visualization to monitor training progress."
      ]
    },
    {
      "cell_type": "code",
      "metadata": {
        "id": "mTJr16_pp0aS",
        "colab_type": "code",
        "colab": {}
      },
      "source": [
        "try:\n",
        "  from google import colab\n",
        "  COLAB_ENV = True\n",
        "except (ImportError, ModuleNotFoundError):\n",
        "  COLAB_ENV = False\n",
        "\n",
        "# Load the TensorBoard notebook extension\n",
        "if COLAB_ENV:\n",
        "  %load_ext tensorboard\n",
        "  %tensorboard --logdir {exp_dir}\n",
        "else:\n",
        "  print(\"To use tensorboard, please use this notebook in a Google Colab environment.\")"
      ],
      "execution_count": null,
      "outputs": []
    },
    {
      "cell_type": "code",
      "metadata": {
        "id": "hUvnSpyjp0Dh",
        "colab_type": "code",
        "colab": {}
      },
      "source": [
        "# start model training\n",
        "trainer.fit(model_from_scratch)"
      ],
      "execution_count": null,
      "outputs": []
    },
    {
      "cell_type": "markdown",
      "metadata": {
        "id": "JxBiIKMlH8yv",
        "colab_type": "text"
      },
      "source": [
        "After training for 5 epochs, with the default config and NUM_SAMPLES = -1 (i.e.all data is used), your model performance should look similar to this: \n",
        "```\n",
        "    label                                                precision    recall       f1           support   \n",
        "    O (label_id: 0)                                         99.14      99.19      99.17     131141\n",
        "    B-GPE (label_id: 1)                                     95.86      94.03      94.93       2362\n",
        "    B-LOC (label_id: 2)                                     83.99      90.31      87.04       5346\n",
        "    B-MISC (label_id: 3)                                    39.82      34.62      37.04        130\n",
        "    B-ORG (label_id: 4)                                     78.33      67.82      72.70       2980\n",
        "    B-PER (label_id: 5)                                     84.36      84.32      84.34       2577\n",
        "    B-TIME (label_id: 6)                                    91.94      91.23      91.58       2975\n",
        "    I-GPE (label_id: 7)                                     88.89      34.78      50.00         23\n",
        "    I-LOC (label_id: 8)                                     77.18      79.13      78.14       1030\n",
        "    I-MISC (label_id: 9)                                    28.57      24.00      26.09         75\n",
        "    I-ORG (label_id: 10)                                    78.67      75.67      77.14       2384\n",
        "    I-PER (label_id: 11)                                    86.69      90.17      88.40       2687\n",
        "    I-TIME (label_id: 12)                                   83.21      83.48      83.34        938\n",
        "    -------------------\n",
        "    micro avg                                               96.95      96.95      96.95     154648\n",
        "    macro avg                                               78.20      72.98      74.61     154648\n",
        "    weighted avg                                            96.92      96.95      96.92     154648\n",
        "```\n",
        "\n"
      ]
    },
    {
      "cell_type": "markdown",
      "metadata": {
        "id": "VPdzJVAgSFaJ",
        "colab_type": "text"
      },
      "source": [
        "# Inference\n",
        "\n",
        "To see how the model performs, we can run generate prediction similar to the way we did it earlier"
      ]
    },
    {
      "cell_type": "markdown",
      "metadata": {
        "id": "QaW0A1OOwefR",
        "colab_type": "text"
      },
      "source": [
        "## Generate Predictions\n",
        "\n",
        "To see how the model performs, we can generate prediction the same way we did it earlier or we can use our model to generate predictions for a dataset from a file, for example, to perform final evaluation or to do error analysis.\n",
        "Below, we are using a subset of dev set, but it could be any text file as long as it follows the data format described above.\n",
        "Labels_file is optional here, and if provided will be used to get metrics."
      ]
    },
    {
      "cell_type": "code",
      "metadata": {
        "id": "92PB0iTqNnW-",
        "colab_type": "code",
        "colab": {}
      },
      "source": [
        "# let's first create a subset of our dev data\n",
        "! head -n 100 {DATA_DIR}/text_dev.txt > {DATA_DIR}/sample_text_dev.txt\n",
        "! head -n 100 {DATA_DIR}/labels_dev.txt > {DATA_DIR}/sample_labels_dev.txt"
      ],
      "execution_count": null,
      "outputs": []
    },
    {
      "cell_type": "markdown",
      "metadata": {
        "id": "vXnx2tKoOohy",
        "colab_type": "text"
      },
      "source": [
        "Now, let's generate predictions for the provided text file.\n",
        "If labels file is also specified, the model will evaluate the predictions and plot confusion matrix. "
      ]
    },
    {
      "cell_type": "code",
      "metadata": {
        "id": "sglcZV1bwsv0",
        "colab_type": "code",
        "colab": {}
      },
      "source": [
        "model_from_scratch.evaluate_from_file(\n",
        "    text_file=os.path.join(DATA_DIR, 'sample_text_dev.txt'),\n",
        "    labels_file=os.path.join(DATA_DIR, 'sample_labels_dev.txt'),\n",
        "    output_dir=exp_dir,\n",
        ")"
      ],
      "execution_count": null,
      "outputs": []
    },
    {
      "cell_type": "markdown",
      "metadata": {
        "id": "ref1qSonGNhP",
        "colab_type": "text"
      },
      "source": [
        "## Training Script\n",
        "\n",
        "If you have NeMo installed locally, you can also train the model with [nlp/token_classification/token_classification.py](https://github.com/NVIDIA/NeMo/blob/main/examples/nlp/token_classification/token_classification.py).\n",
        "\n",
        "To run training script, use:\n",
        "\n",
        "`python token_classification.py model.dataset.data_dir=PATH_TO_DATA_DIR`\n",
        "\n",
        "# Finetuning model with your data\n",
        "\n",
        "When we were training from scratch, the datasets were prepared for training during the model initialization. When we are using a pretrained NER model, before training, we need to setup training and evaluation data.\n"
      ]
    },
    {
      "cell_type": "code",
      "metadata": {
        "id": "yu9fZc2vPQfw",
        "colab_type": "code",
        "colab": {}
      },
      "source": [
        "# let's reload our pretrained NER model\n",
        "pretrained_ner_model = nemo_nlp.models.TokenClassificationModel.from_pretrained('NERModel')\n",
        "\n",
        "# then we need to setup the data dir to get class weights statistics\n",
        "pretrained_ner_model.update_data_dir(DATA_DIR)\n",
        "\n",
        "# then we're setting up loss, use class_balancing='weighted_loss' if you want to add class weights to the CrossEntropyLoss\n",
        "pretrained_ner_model.setup_loss(class_balancing='weighted_loss')\n",
        "\n",
        "# setup train and validation Pytorch DataLoaders\n",
        "pretrained_ner_model.setup_training_data()\n",
        "pretrained_ner_model.setup_validation_data()\n",
        "\n",
        "# and now we can create a PyTorch Lightning trainer and call `fit` again\n",
        "# for this tutorial we are setting fast_dev_run to True, and the trainer will run 1 training batch and 1 validation batch\n",
        "# for actual model training, disable the flag\n",
        "fast_dev_run = True\n",
        "trainer = pl.Trainer(gpus=[1], fast_dev_run=fast_dev_run)\n",
        "trainer.fit(pretrained_ner_model)"
      ],
      "execution_count": null,
      "outputs": []
    }
  ]
>>>>>>> ba3956b1
}<|MERGE_RESOLUTION|>--- conflicted
+++ resolved
@@ -1,984 +1,28 @@
 {
- "cells": [
-  {
-   "cell_type": "code",
-   "execution_count": null,
-   "metadata": {
-    "colab": {},
-    "colab_type": "code",
-    "id": "o_0K1lsW1dj9"
-   },
-   "outputs": [],
-   "source": [
-    "\"\"\"\n",
-    "You can run either this notebook locally (if you have all the dependencies and a GPU) or on Google Colab.\n",
-    "\n",
-    "Instructions for setting up Colab are as follows:\n",
-    "1. Open a new Python 3 notebook.\n",
-    "2. Import this notebook from GitHub (File -> Upload Notebook -> \"GITHUB\" tab -> copy/paste GitHub URL)\n",
-    "3. Connect to an instance with a GPU (Runtime -> Change runtime type -> select \"GPU\" for hardware accelerator)\n",
-    "4. Run this cell to set up dependencies.\n",
-    "\"\"\"\n",
-    "# If you're using Google Colab and not running locally, run this cell\n",
-    "\n",
-    "# install NeMo\n",
-    "BRANCH = 'v1.0.0b2'\n",
-    "!python -m pip install git+https://github.com/NVIDIA/NeMo.git@$BRANCH#egg=nemo_toolkit[nlp]\n"
-   ]
+  "nbformat": 4,
+  "nbformat_minor": 0,
+  "metadata": {
+    "colab": {
+      "name": "Token_Classification_Named_Entity_Recognition.ipynb",
+      "provenance": [],
+      "private_outputs": true,
+      "collapsed_sections": []
+    },
+    "kernelspec": {
+      "name": "python3",
+      "display_name": "Python 3"
+    },
+    "accelerator": "GPU",
+    "pycharm": {
+      "stem_cell": {
+        "cell_type": "raw",
+        "source": [],
+        "metadata": {
+          "collapsed": false
+        }
+      }
+    }
   },
-  {
-   "cell_type": "code",
-   "execution_count": null,
-   "metadata": {
-    "colab": {},
-    "colab_type": "code",
-    "id": "pC0slAc0h9zN",
-    "pycharm": {
-     "name": "#%%\n"
-    }
-   },
-   "outputs": [],
-   "source": [
-    "# If you're not using Colab, you might need to upgrade jupyter notebook to avoid the following error:\n",
-    "# 'ImportError: IProgress not found. Please update jupyter and ipywidgets.'\n",
-    "\n",
-    "! pip install ipywidgets\n",
-    "! jupyter nbextension enable --py widgetsnbextension\n",
-    "\n",
-    "# Please restart the kernel after running this cell"
-   ]
-  },
-<<<<<<< HEAD
-  {
-   "cell_type": "code",
-   "execution_count": null,
-   "metadata": {
-    "colab": {},
-    "colab_type": "code",
-    "id": "dzqD2WDFOIN-"
-   },
-   "outputs": [],
-   "source": [
-    "from nemo.collections import nlp as nemo_nlp\n",
-    "from nemo.utils.exp_manager import exp_manager\n",
-    "\n",
-    "import os\n",
-    "import wget \n",
-    "import torch\n",
-    "import pytorch_lightning as pl\n",
-    "from omegaconf import OmegaConf"
-   ]
-  },
-  {
-   "cell_type": "markdown",
-   "metadata": {
-    "colab_type": "text",
-    "id": "daYw_Xll2ZR9"
-   },
-   "source": [
-    "# Task Description\n",
-    "**Named entity recognition (NER)**, also referred to as entity chunking, identification or extraction, is the task of detecting and classifying key information (entities) in text.\n",
-    "For example, in a sentence:  `Mary lives in Santa Clara and works at NVIDIA`, we should detect that `Mary` is a person, `Santa Clara` is a location and `NVIDIA` is a company."
-   ]
-  },
-  {
-   "cell_type": "markdown",
-   "metadata": {
-    "colab_type": "text",
-    "id": "ZnuziSwJ1yEB"
-   },
-   "source": [
-    "# Dataset\n",
-    "\n",
-    "In this tutorial we going to use [GMB(Groningen Meaning Bank)](http://www.let.rug.nl/bjerva/gmb/about.php) corpus for entity recognition. \n",
-    "\n",
-    "GMB is a fairly large corpus with a lot of annotations. Note, that GMB is not completely human annotated and it’s not considered 100% correct. \n",
-    "The data is labeled using the [IOB format](https://en.wikipedia.org/wiki/Inside%E2%80%93outside%E2%80%93beginning_(tagging)) (short for inside, outside, beginning). \n",
-    "\n",
-    "The following classes appear in the dataset:\n",
-    "* LOC = Geographical Entity\n",
-    "* ORG = Organization\n",
-    "* PER = Person\n",
-    "* GPE = Geopolitical Entity\n",
-    "* TIME = Time indicator\n",
-    "* ART = Artifact\n",
-    "* EVE = Event\n",
-    "* NAT = Natural Phenomenon\n",
-    "\n",
-    "For this tutorial, classes ART, EVE, and NAT were combined into a MISC class due to small number of examples for these classes.\n",
-    "\n",
-    "\n"
-   ]
-  },
-  {
-   "cell_type": "markdown",
-   "metadata": {
-    "colab_type": "text",
-    "id": "qzcZ3nb_-SVT"
-   },
-   "source": [
-    "# NeMo Token Classification Data Format\n",
-    "\n",
-    "[TokenClassification Model](https://github.com/NVIDIA/NeMo/blob/main/nemo/collections/nlp/models/token_classification/token_classification_model.py) in NeMo supports NER and other token level classification tasks, as long as the data follows the format specified below. \n",
-    "\n",
-    "Token Classification Model requires the data to be split into 2 files: \n",
-    "* text.txt and \n",
-    "* labels.txt. \n",
-    "\n",
-    "Each line of the **text.txt** file contains text sequences, where words are separated with spaces, i.e.: \n",
-    "[WORD] [SPACE] [WORD] [SPACE] [WORD].\n",
-    "\n",
-    "The **labels.txt** file contains corresponding labels for each word in text.txt, the labels are separated with spaces, i.e.:\n",
-    "[LABEL] [SPACE] [LABEL] [SPACE] [LABEL].\n",
-    "\n",
-    "Example of a text.txt file:\n",
-    "```\n",
-    "Jennifer is from New York City .\n",
-    "She likes ...\n",
-    "...\n",
-    "```\n",
-    "Corresponding labels.txt file:\n",
-    "```\n",
-    "B-PER O O B-LOC I-LOC I-LOC O\n",
-    "O O ...\n",
-    "...\n",
-    "```"
-   ]
-  },
-  {
-   "cell_type": "markdown",
-   "metadata": {
-    "colab_type": "text",
-    "id": "VsEmwIPO4L4V"
-   },
-   "source": [
-    "To convert an IOB format data to the format required for training, run [examples/nlp/token_classification/data/import_from_iob_format.py](https://github.com/NVIDIA/NeMo/blob/main/examples/nlp/token_classification/data/import_from_iob_format.py) on your train and dev files, as follows:\n",
-    "\n",
-    "\n",
-    "\n",
-    "\n",
-    "```\n",
-    "python examples/nlp/token_classification/data/import_from_iob_format.py --data_file PATH_TO_IOB_FORMAT_DATAFILE\n",
-    "```\n",
-    "\n",
-    "For this tutorial, we are going to use the preprocessed GMB dataset.\n",
-    "\n",
-    "\n"
-   ]
-  },
-  {
-   "cell_type": "markdown",
-   "metadata": {
-    "colab_type": "text",
-    "id": "SL58EWkd2ZVb"
-   },
-   "source": [
-    "## Download and preprocess the data¶"
-   ]
-  },
-  {
-   "cell_type": "code",
-   "execution_count": null,
-   "metadata": {
-    "colab": {},
-    "colab_type": "code",
-    "id": "n8HZrDmr12_-"
-   },
-   "outputs": [],
-   "source": [
-    "DATA_DIR = \"DATA_DIR\"\n",
-    "WORK_DIR = \"WORK_DIR\"\n",
-    "MODEL_CONFIG = \"token_classification_config.yaml\""
-   ]
-  },
-  {
-   "cell_type": "code",
-   "execution_count": null,
-   "metadata": {
-    "colab": {},
-    "colab_type": "code",
-    "id": "jrx2ZXHrCHb_"
-   },
-   "outputs": [],
-   "source": [
-    "# download preprocessed data\n",
-    "os.makedirs(WORK_DIR, exist_ok=True)\n",
-    "os.makedirs(DATA_DIR, exist_ok=True)\n",
-    "print('Downloading GMB data...')\n",
-    "wget.download('https://dldata-public.s3.us-east-2.amazonaws.com/gmb_v_2.2.0_clean.zip', DATA_DIR)"
-   ]
-  },
-  {
-   "cell_type": "markdown",
-   "metadata": {
-    "colab_type": "text",
-    "id": "NhUzIeF0Yg0l"
-   },
-   "source": [
-    "Let's extract files from the .zip file:"
-   ]
-  },
-  {
-   "cell_type": "code",
-   "execution_count": null,
-   "metadata": {
-    "colab": {},
-    "colab_type": "code",
-    "id": "Y01BdjPRW-7B"
-   },
-   "outputs": [],
-   "source": [
-    "! unzip {DATA_DIR}/gmb_v_2.2.0_clean.zip -d {DATA_DIR}\n",
-    "DATA_DIR = os.path.join(DATA_DIR, 'gmb_v_2.2.0_clean')"
-   ]
-  },
-  {
-   "cell_type": "markdown",
-   "metadata": {
-    "colab_type": "text",
-    "id": "U8Ty5_S7Ye8h"
-   },
-   "source": [
-    "Now, the data folder should contain 4 files:"
-   ]
-  },
-  {
-   "cell_type": "markdown",
-   "metadata": {
-    "colab_type": "text",
-    "id": "L8vsyh3JZH26"
-   },
-   "source": [
-    "\n",
-    "\n",
-    "* labels_dev.txt\n",
-    "* labels_train.txt\n",
-    "* text_dev.txt\n",
-    "* text_train.txt\n"
-   ]
-  },
-  {
-   "cell_type": "code",
-   "execution_count": null,
-   "metadata": {
-    "colab": {},
-    "colab_type": "code",
-    "id": "qB0oLE4R9EhJ"
-   },
-   "outputs": [],
-   "source": [
-    "! ls -l {DATA_DIR}"
-   ]
-  },
-  {
-   "cell_type": "code",
-   "execution_count": null,
-   "metadata": {
-    "colab": {},
-    "colab_type": "code",
-    "id": "6UDPgadLN6SG"
-   },
-   "outputs": [],
-   "source": [
-    "# let's take a look at the data \n",
-    "print('Text:')\n",
-    "! head -n 5 {DATA_DIR}/text_train.txt\n",
-    "\n",
-    "print('\\nLabels:')\n",
-    "! head -n 5 {DATA_DIR}/labels_train.txt"
-   ]
-  },
-  {
-   "cell_type": "markdown",
-   "metadata": {
-    "colab_type": "text",
-    "id": "daludzzL2Jba"
-   },
-   "source": [
-    "# Model Configuration"
-   ]
-  },
-  {
-   "cell_type": "markdown",
-   "metadata": {
-    "colab_type": "text",
-    "id": "Tit5kG4Z5SXu"
-   },
-   "source": [
-    "# Using an Out-of-the-Box Model\n",
-    "\n",
-    "To use a pretrained NER model, run:"
-   ]
-  },
-  {
-   "cell_type": "code",
-   "execution_count": null,
-   "metadata": {
-    "colab": {},
-    "colab_type": "code",
-    "id": "BKe5Jn4u9xng"
-   },
-   "outputs": [],
-   "source": [
-    "# this line will download pre-trained NER model from NVIDIA's NGC cloud and instantiate it for you\n",
-    "pretrained_ner_model = nemo_nlp.models.TokenClassificationModel.from_pretrained(model_name=\"NERModel\") "
-   ]
-  },
-  {
-   "cell_type": "markdown",
-   "metadata": {
-    "colab_type": "text",
-    "id": "y8SFxPJd-hkH"
-   },
-   "source": [
-    "To see how the model performs, let’s get model's predictions for a few examples:"
-   ]
-  },
-  {
-   "cell_type": "code",
-   "execution_count": null,
-   "metadata": {
-    "colab": {},
-    "colab_type": "code",
-    "id": "DQhsamclRtxJ"
-   },
-   "outputs": [],
-   "source": [
-    "# define the list of queries for inference\n",
-    "queries = [\n",
-    "    'we bought four shirts from the nvidia gear store in santa clara.',\n",
-    "    'Nvidia is a company.',\n",
-    "    'The Adventures of Tom Sawyer by Mark Twain is an 1876 novel about a young boy growing '\n",
-    "    + 'up along the Mississippi River.',\n",
-    "]\n",
-    "results = pretrained_ner_model.add_predictions(queries)\n",
-    "\n",
-    "for query, result in zip(queries, results):\n",
-    "    print()\n",
-    "    print(f'Query : {query}')\n",
-    "    print(f'Result: {result.strip()}\\n')"
-   ]
-  },
-  {
-   "cell_type": "markdown",
-   "metadata": {
-    "colab_type": "text",
-    "id": "_whKCxfTMo6Y"
-   },
-   "source": [
-    "Now, let's take a closer look at the model's configuration and learn to train the model from scratch and finetune the pretrained model.\n",
-    "\n",
-    "# Model configuration\n",
-    "\n",
-    "Our Named Entity Recognition model is comprised of the pretrained [BERT](https://arxiv.org/pdf/1810.04805.pdf) model followed by a Token Classification layer.\n",
-    "\n",
-    "The model is defined in a config file which declares multiple important sections. They are:\n",
-    "- **model**: All arguments that are related to the Model - language model, token classifier, optimizer and schedulers, datasets and any other related information\n",
-    "\n",
-    "- **trainer**: Any argument to be passed to PyTorch Lightning"
-   ]
-  },
-  {
-   "cell_type": "code",
-   "execution_count": null,
-   "metadata": {
-    "colab": {},
-    "colab_type": "code",
-    "id": "T1gA8PsJ13MJ"
-   },
-   "outputs": [],
-   "source": [
-    "# download the model's configuration file \n",
-    "config_dir = WORK_DIR + '/configs/'\n",
-    "os.makedirs(config_dir, exist_ok=True)\n",
-    "if not os.path.exists(config_dir + MODEL_CONFIG):\n",
-    "    print('Downloading config file...')\n",
-    "    wget.download('https://raw.githubusercontent.com/NVIDIA/NeMo/v1.0.0b2/examples/nlp/token_classification/conf/' + MODEL_CONFIG, config_dir)\n",
-    "else:\n",
-    "    print ('config file is already exists')"
-   ]
-  },
-  {
-   "cell_type": "code",
-   "execution_count": null,
-   "metadata": {
-    "colab": {},
-    "colab_type": "code",
-    "id": "mX3KmWMvSUQw"
-   },
-   "outputs": [],
-   "source": [
-    "# this line will print the entire config of the model\n",
-    "config_path = f'{WORK_DIR}/configs/{MODEL_CONFIG}'\n",
-    "print(config_path)\n",
-    "config = OmegaConf.load(config_path)\n",
-    "print(OmegaConf.to_yaml(config))"
-   ]
-  },
-  {
-   "cell_type": "markdown",
-   "metadata": {
-    "colab_type": "text",
-    "id": "ZCgWzNBkaQLZ"
-   },
-   "source": [
-    "# Model Training From Scratch\n",
-    "## Setting up Data within the config\n",
-    "\n",
-    "Among other things, the config file contains dictionaries called dataset, train_ds and validation_ds. These are configurations used to setup the Dataset and DataLoaders of the corresponding config.\n",
-    "\n",
-    "We assume that both training and evaluation files are located in the same directory, and use the default names mentioned during the data download step. \n",
-    "So, to start model training, we simply need to specify `model.dataset.data_dir`, like we are going to do below.\n",
-    "\n",
-    "Also notice that some config lines, including `model.dataset.data_dir`, have `???` in place of paths, this means that values for these fields are required to be specified by the user.\n",
-    "\n",
-    "Let's now add the data directory path to the config."
-   ]
-  },
-  {
-   "cell_type": "code",
-   "execution_count": null,
-   "metadata": {
-    "colab": {},
-    "colab_type": "code",
-    "id": "LQHCJN-ZaoLp"
-   },
-   "outputs": [],
-   "source": [
-    "# in this tutorial train and dev datasets are located in the same folder, so it is enought to add the path of the data directory to the config\n",
-    "config.model.dataset.data_dir = DATA_DIR\n",
-    "\n",
-    "# if you want to use the full dataset, set NUM_SAMPLES to -1\n",
-    "NUM_SAMPLES = 1000\n",
-    "config.model.train_ds.num_samples = NUM_SAMPLES\n",
-    "config.model.validation_ds.num_samples = NUM_SAMPLES"
-   ]
-  },
-  {
-   "cell_type": "markdown",
-   "metadata": {
-    "colab_type": "text",
-    "id": "nB96-3sTc3yk"
-   },
-   "source": [
-    "## Building the PyTorch Lightning Trainer\n",
-    "\n",
-    "NeMo models are primarily PyTorch Lightning modules - and therefore are entirely compatible with the PyTorch Lightning ecosystem.\n",
-    "\n",
-    "Let's first instantiate a Trainer object"
-   ]
-  },
-  {
-   "cell_type": "code",
-   "execution_count": null,
-   "metadata": {
-    "colab": {},
-    "colab_type": "code",
-    "id": "1tG4FzZ4Ui60"
-   },
-   "outputs": [],
-   "source": [
-    "print(\"Trainer config - \\n\")\n",
-    "print(OmegaConf.to_yaml(config.trainer))"
-   ]
-  },
-  {
-   "cell_type": "code",
-   "execution_count": null,
-   "metadata": {
-    "colab": {},
-    "colab_type": "code",
-    "id": "knF6QeQQdMrH"
-   },
-   "outputs": [],
-   "source": [
-    "# lets modify some trainer configs\n",
-    "# checks if we have GPU available and uses it\n",
-    "cuda = 1 if torch.cuda.is_available() else 0\n",
-    "config.trainer.gpus = cuda\n",
-    "\n",
-    "config.trainer.precision = 16 if torch.cuda.is_available() else 32\n",
-    "\n",
-    "# for mixed precision training, uncomment the line below (precision should be set to 16 and amp_level to O1):\n",
-    "# config.trainer.amp_level = O1\n",
-    "\n",
-    "# remove distributed training flags\n",
-    "config.trainer.accelerator = None\n",
-    "\n",
-    "# setup max number of steps to reduce training time for demonstration purposes of this tutorial\n",
-    "config.trainer.max_steps = 32\n",
-    "\n",
-    "trainer = pl.Trainer(**config.trainer)"
-   ]
-  },
-  {
-   "cell_type": "markdown",
-   "metadata": {
-    "colab_type": "text",
-    "id": "8IlEMdVxdr6p"
-   },
-   "source": [
-    "## Setting up a NeMo Experiment¶\n",
-    "\n",
-    "NeMo has an experiment manager that handles logging and checkpointing for us, so let's use it:"
-   ]
-  },
-  {
-   "cell_type": "code",
-   "execution_count": null,
-   "metadata": {
-    "colab": {},
-    "colab_type": "code",
-    "id": "8uztqGAmdrYt"
-   },
-   "outputs": [],
-   "source": [
-    "exp_dir = exp_manager(trainer, config.get(\"exp_manager\", None))\n",
-    "\n",
-    "# the exp_dir provides a path to the current experiment for easy access\n",
-    "exp_dir = str(exp_dir)\n",
-    "exp_dir"
-   ]
-  },
-  {
-   "cell_type": "markdown",
-   "metadata": {
-    "colab_type": "text",
-    "id": "8tjLhUvL_o7_"
-   },
-   "source": [
-    "Before initializing the model, we might want to modify some of the model configs. For example, we might want to modify the pretrained BERT model:"
-   ]
-  },
-  {
-   "cell_type": "code",
-   "execution_count": null,
-   "metadata": {
-    "colab": {},
-    "colab_type": "code",
-    "id": "Xeuc2i7Y_nP5"
-   },
-   "outputs": [],
-   "source": [
-    "# get the list of supported BERT-like models, for the complete list of HugginFace models, see https://huggingface.co/models\n",
-    "print(nemo_nlp.modules.get_pretrained_lm_models_list(include_external=True))\n",
-    "\n",
-    "# specify BERT-like model, you want to use\n",
-    "PRETRAINED_BERT_MODEL = \"bert-base-uncased\""
-   ]
-  },
-  {
-   "cell_type": "code",
-   "execution_count": null,
-   "metadata": {
-    "colab": {},
-    "colab_type": "code",
-    "id": "RK2xglXyAUOO"
-   },
-   "outputs": [],
-   "source": [
-    "# add the specified above model parameters to the config\n",
-    "config.model.language_model.pretrained_model_name = PRETRAINED_BERT_MODEL"
-   ]
-  },
-  {
-   "cell_type": "markdown",
-   "metadata": {
-    "colab_type": "text",
-    "id": "fzNZNAVRjDD-"
-   },
-   "source": [
-    "Now, we are ready to initialize our model. During the model initialization call, the dataset and data loaders we'll be prepared for training and evaluation.\n",
-    "Also, the pretrained BERT model will be downloaded, note it can take up to a few minutes depending on the size of the chosen BERT model."
-   ]
-  },
-  {
-   "cell_type": "code",
-   "execution_count": null,
-   "metadata": {
-    "colab": {},
-    "colab_type": "code",
-    "id": "NgsGLydWo-6-"
-   },
-   "outputs": [],
-   "source": [
-    "model_from_scratch = nemo_nlp.models.TokenClassificationModel(cfg=config.model, trainer=trainer)"
-   ]
-  },
-  {
-   "cell_type": "markdown",
-   "metadata": {
-    "colab_type": "text",
-    "id": "kQ592Tx4pzyB"
-   },
-   "source": [
-    "## Monitoring training progress\n",
-    "Optionally, you can create a Tensorboard visualization to monitor training progress."
-   ]
-  },
-  {
-   "cell_type": "code",
-   "execution_count": null,
-   "metadata": {
-    "colab": {},
-    "colab_type": "code",
-    "id": "mTJr16_pp0aS"
-   },
-   "outputs": [],
-   "source": [
-    "try:\n",
-    "  from google import colab\n",
-    "  COLAB_ENV = True\n",
-    "except (ImportError, ModuleNotFoundError):\n",
-    "  COLAB_ENV = False\n",
-    "\n",
-    "# Load the TensorBoard notebook extension\n",
-    "if COLAB_ENV:\n",
-    "  %load_ext tensorboard\n",
-    "  %tensorboard --logdir {exp_dir}\n",
-    "else:\n",
-    "  print(\"To use tensorboard, please use this notebook in a Google Colab environment.\")"
-   ]
-  },
-  {
-   "cell_type": "code",
-   "execution_count": null,
-   "metadata": {
-    "colab": {},
-    "colab_type": "code",
-    "id": "hUvnSpyjp0Dh"
-   },
-   "outputs": [],
-   "source": [
-    "# start model training\n",
-    "trainer.fit(model_from_scratch)"
-   ]
-  },
-  {
-   "cell_type": "markdown",
-   "metadata": {
-    "colab_type": "text",
-    "id": "JxBiIKMlH8yv"
-   },
-   "source": [
-    "After training for 5 epochs, with the default config and NUM_SAMPLES = -1 (i.e.all data is used), your model performance should look similar to this: \n",
-    "```\n",
-    "    label                                                precision    recall       f1           support   \n",
-    "    O (label_id: 0)                                         99.14      99.19      99.17     131141\n",
-    "    B-GPE (label_id: 1)                                     95.86      94.03      94.93       2362\n",
-    "    B-LOC (label_id: 2)                                     83.99      90.31      87.04       5346\n",
-    "    B-MISC (label_id: 3)                                    39.82      34.62      37.04        130\n",
-    "    B-ORG (label_id: 4)                                     78.33      67.82      72.70       2980\n",
-    "    B-PER (label_id: 5)                                     84.36      84.32      84.34       2577\n",
-    "    B-TIME (label_id: 6)                                    91.94      91.23      91.58       2975\n",
-    "    I-GPE (label_id: 7)                                     88.89      34.78      50.00         23\n",
-    "    I-LOC (label_id: 8)                                     77.18      79.13      78.14       1030\n",
-    "    I-MISC (label_id: 9)                                    28.57      24.00      26.09         75\n",
-    "    I-ORG (label_id: 10)                                    78.67      75.67      77.14       2384\n",
-    "    I-PER (label_id: 11)                                    86.69      90.17      88.40       2687\n",
-    "    I-TIME (label_id: 12)                                   83.21      83.48      83.34        938\n",
-    "    -------------------\n",
-    "    micro avg                                               96.95      96.95      96.95     154648\n",
-    "    macro avg                                               78.20      72.98      74.61     154648\n",
-    "    weighted avg                                            96.92      96.95      96.92     154648\n",
-    "```\n",
-    "\n"
-   ]
-  },
-  {
-   "cell_type": "markdown",
-   "metadata": {
-    "colab_type": "text",
-    "id": "VPdzJVAgSFaJ"
-   },
-   "source": [
-    "# Inference\n",
-    "\n",
-    "To see how the model performs, we can run generate prediction similar to the way we did it earlier"
-   ]
-  },
-  {
-   "cell_type": "markdown",
-   "metadata": {},
-   "source": [
-    "## Deployment with ONNX\n",
-    "Here is an example generating single .onnx file from the pre-trained model and\n",
-    "delivering the same output. If you don't have ONNX Runtime you can install it like this:"
-   ]
-  },
-  {
-   "cell_type": "code",
-   "execution_count": null,
-   "metadata": {},
-   "outputs": [],
-   "source": [
-    "! mkdir -p ort\n",
-    "! cd ort\n",
-    "! git clone --depth 1 --branch v1.5.1 https://github.com/microsoft/onnxruntime.git .\n",
-    "! ./build.sh --skip_tests --config Release --build_shared_lib --parallel --use_cuda --cuda_home /usr/local/cuda --cudnn_home /usr/lib/x86_64-linux-gnu --build_wheel\n",
-    "! pip install ./build/Linux/Release/dist/onnxruntime_gpu-1.5.1-cp37-cp37m-linux_x86_64.whl\n",
-    "! cd .."
-   ]
-  },
-  {
-   "cell_type": "markdown",
-   "metadata": {},
-   "source": [
-    "Then run"
-   ]
-  },
-  {
-   "cell_type": "code",
-   "execution_count": null,
-   "metadata": {},
-   "outputs": [],
-   "source": [
-    "import onnxruntime\n",
-    "import torch\n",
-    "\n",
-    "from nemo.collections import nlp as nemo_nlp\n",
-    "from nemo.collections.nlp.data.token_classification.token_classification_dataset import BertTokenClassificationInferDataset\n",
-    "from nemo.collections.nlp.modules.common.tokenizer_utils import get_tokenizer\n",
-    "from nemo.collections.nlp.parts.utils_funcs import tensor2list\n",
-    "\n",
-    "def to_numpy(tensor):\n",
-    "    return tensor.detach().cpu().numpy() if tensor.requires_grad else tensor.cpu().numpy()\n",
-    "\n",
-    "pretrained_ner_model = nemo_nlp.models.TokenClassificationModel.from_pretrained(model_name=\"NERModel\")\n",
-    "\n",
-    "queries = [\n",
-    "    'we bought four shirts from the nvidia gear store in santa clara.',\n",
-    "    'Nvidia is a company.',\n",
-    "    'The Adventures of Tom Sawyer by Mark Twain is an 1876 novel about a young boy growing '\n",
-    "    + 'up along the Mississippi River.',\n",
-    "]\n",
-    "# results = pretrained_ner_model.add_predictions(queries)\n",
-    "#\n",
-    "# for query, result in zip(queries, results):\n",
-    "#     print()\n",
-    "#     print(f'Query : {query}')\n",
-    "#     print(f'Result: {result.strip()}\\n')\n",
-    "\n",
-    "pretrained_ner_model.export(\"NER.onnx\")\n",
-    "\n",
-    "tokenizer = get_tokenizer(tokenizer_name=\"bert-base-uncased\")\n",
-    "dataset = BertTokenClassificationInferDataset(tokenizer=tokenizer, queries=queries, max_seq_length=-1)\n",
-    "infer_datalayer = torch.utils.data.DataLoader(\n",
-    "    dataset=dataset,\n",
-    "    collate_fn=dataset.collate_fn,\n",
-    "    batch_size=32,\n",
-    "    shuffle=False,\n",
-    "    num_workers=2,\n",
-    "    pin_memory=False,\n",
-    "    drop_last=False,\n",
-    ")\n",
-    "\n",
-    "ort_session = onnxruntime.InferenceSession(\"NER.onnx\")\n",
-    "\n",
-    "label_ids = {'O': 0, 'B-GPE': 1, 'B-LOC': 2, 'B-MISC': 3, 'B-ORG': 4, 'B-PER': 5, 'B-TIME': 6,\n",
-    "             'I-GPE': 7, 'I-LOC': 8, 'I-MISC': 9, 'I-ORG': 10, 'I-PER': 11, 'I-TIME': 12}\n",
-    "pad_label = 'O'\n",
-    "results = []\n",
-    "all_preds = []\n",
-    "for batch in infer_datalayer:\n",
-    "    input_ids, input_type_ids, input_mask, subtokens_mask = batch\n",
-    "    ort_inputs = {ort_session.get_inputs()[0].name: to_numpy(input_ids),\n",
-    "                  ort_session.get_inputs()[1].name: to_numpy(input_mask),\n",
-    "                  ort_session.get_inputs()[2].name: to_numpy(input_type_ids),}\n",
-    "\n",
-    "    ort_logits = ort_session.run(None, ort_inputs)\n",
-    "    logits = torch.from_numpy(ort_logits[0])\n",
-    "\n",
-    "    subtokens_mask = subtokens_mask > 0.5\n",
-    "    preds = tensor2list(logits.argmax(dim=-1)[subtokens_mask])\n",
-    "    all_preds.extend(preds)\n",
-    "\n",
-    "    queries = [q.strip().split() for q in queries]\n",
-    "    num_words = [len(q) for q in queries]\n",
-    "    if sum(num_words) != len(all_preds):\n",
-    "        raise ValueError('Pred and words must have the same length')\n",
-    "\n",
-    "    ids_to_labels = {v: k for k, v in label_ids.items()}\n",
-    "    start_idx = 0\n",
-    "    end_idx = 0\n",
-    "    for query in queries:\n",
-    "        end_idx += len(query)\n",
-    "\n",
-    "        # extract predictions for the current query from the list of all predictions\n",
-    "        preds = all_preds[start_idx:end_idx]\n",
-    "        start_idx = end_idx\n",
-    "\n",
-    "        query_with_entities = ''\n",
-    "        for j, word in enumerate(query):\n",
-    "            # strip out the punctuation to attach the entity tag to the word not to a punctuation mark\n",
-    "            # that follows the word\n",
-    "            if word[-1].isalpha():\n",
-    "                punct = ''\n",
-    "            else:\n",
-    "                punct = word[-1]\n",
-    "                word = word[:-1]\n",
-    "\n",
-    "            query_with_entities += word\n",
-    "            label = ids_to_labels[preds[j]]\n",
-    "\n",
-    "            if label != pad_label:\n",
-    "                query_with_entities += '[' + label + ']'\n",
-    "            query_with_entities += punct + ' '\n",
-    "        results.append(query_with_entities.strip())\n",
-    "\n",
-    "for query, result in zip(queries, results):\n",
-    "    print()\n",
-    "    print(f'Query : {query}')\n",
-    "    print(f'Result: {result.strip()}\\n')\n"
-   ]
-  },
-  {
-   "cell_type": "markdown",
-   "metadata": {
-    "colab_type": "text",
-    "id": "QaW0A1OOwefR"
-   },
-   "source": [
-    "## Generate Predictions\n",
-    "\n",
-    "To see how the model performs, we can generate prediction the same way we did it earlier or we can use our model to generate predictions for a dataset from a file, for example, to perform final evaluation or to do error analysis.\n",
-    "Below, we are using a subset of dev set, but it could be any text file as long as it follows the data format described above.\n",
-    "Labels_file is optional here, and if provided will be used to get metrics."
-   ]
-  },
-  {
-   "cell_type": "code",
-   "execution_count": null,
-   "metadata": {
-    "colab": {},
-    "colab_type": "code",
-    "id": "92PB0iTqNnW-"
-   },
-   "outputs": [],
-   "source": [
-    "# let's first create a subset of our dev data\n",
-    "! head -n 100 {DATA_DIR}/text_dev.txt > {DATA_DIR}/sample_text_dev.txt\n",
-    "! head -n 100 {DATA_DIR}/labels_dev.txt > {DATA_DIR}/sample_labels_dev.txt"
-   ]
-  },
-  {
-   "cell_type": "markdown",
-   "metadata": {
-    "colab_type": "text",
-    "id": "vXnx2tKoOohy"
-   },
-   "source": [
-    "Now, let's generate predictions for the provided text file.\n",
-    "If labels file is also specified, the model will evaluate the predictions and plot confusion matrix. "
-   ]
-  },
-  {
-   "cell_type": "code",
-   "execution_count": null,
-   "metadata": {
-    "colab": {},
-    "colab_type": "code",
-    "id": "sglcZV1bwsv0"
-   },
-   "outputs": [],
-   "source": [
-    "model_from_scratch.evaluate_from_file(\n",
-    "    text_file=os.path.join(DATA_DIR, 'sample_text_dev.txt'),\n",
-    "    labels_file=os.path.join(DATA_DIR, 'sample_labels_dev.txt'),\n",
-    "    output_dir=exp_dir,\n",
-    ")"
-   ]
-  },
-  {
-   "cell_type": "markdown",
-   "metadata": {
-    "colab_type": "text",
-    "id": "ref1qSonGNhP"
-   },
-   "source": [
-    "## Training Script\n",
-    "\n",
-    "If you have NeMo installed locally, you can also train the model with [nlp/token_classification/token_classification.py](https://github.com/NVIDIA/NeMo/blob/main/examples/nlp/token_classification/token_classification.py).\n",
-    "\n",
-    "To run training script, use:\n",
-    "\n",
-    "`python token_classification.py model.dataset.data_dir=PATH_TO_DATA_DIR`\n",
-    "\n",
-    "# Finetuning model with your data\n",
-    "\n",
-    "When we were training from scratch, the datasets were prepared for training during the model initialization. When we are using a pretrained NER model, before training, we need to setup training and evaluation data.\n"
-   ]
-  },
-  {
-   "cell_type": "code",
-   "execution_count": null,
-   "metadata": {
-    "colab": {},
-    "colab_type": "code",
-    "id": "yu9fZc2vPQfw"
-   },
-   "outputs": [],
-   "source": [
-    "# let's reload our pretrained NER model\n",
-    "pretrained_ner_model = nemo_nlp.models.TokenClassificationModel.from_pretrained('NERModel')\n",
-    "\n",
-    "# then we need to setup the data dir to get class weights statistics\n",
-    "pretrained_ner_model.update_data_dir(DATA_DIR)\n",
-    "\n",
-    "# then we're setting up loss, use class_balancing='weighted_loss' if you want to add class weights to the CrossEntropyLoss\n",
-    "pretrained_ner_model.setup_loss(class_balancing='weighted_loss')\n",
-    "\n",
-    "# setup train and validation Pytorch DataLoaders\n",
-    "pretrained_ner_model.setup_training_data()\n",
-    "pretrained_ner_model.setup_validation_data()\n",
-    "\n",
-    "# and now we can create a PyTorch Lightning trainer and call `fit` again\n",
-    "# for this tutorial we are setting fast_dev_run to True, and the trainer will run 1 training batch and 1 validation batch\n",
-    "# for actual model training, disable the flag\n",
-    "fast_dev_run = True\n",
-    "trainer = pl.Trainer(gpus=[1], fast_dev_run=fast_dev_run)\n",
-    "trainer.fit(pretrained_ner_model)"
-   ]
-  }
- ],
- "metadata": {
-  "accelerator": "GPU",
-  "colab": {
-   "collapsed_sections": [],
-   "name": "Token_Classification_Named_Entity_Recognition.ipynb",
-   "private_outputs": true,
-   "provenance": []
-  },
-  "kernelspec": {
-   "display_name": "Python 3",
-   "language": "python",
-   "name": "python3"
-  },
-  "language_info": {
-   "codemirror_mode": {
-    "name": "ipython",
-    "version": 3
-   },
-   "file_extension": ".py",
-   "mimetype": "text/x-python",
-   "name": "python",
-   "nbconvert_exporter": "python",
-   "pygments_lexer": "ipython3",
-   "version": "3.7.7"
-  },
-  "pycharm": {
-   "stem_cell": {
-    "cell_type": "raw",
-    "metadata": {
-     "collapsed": false
-    },
-    "source": []
-   }
-  }
- },
- "nbformat": 4,
- "nbformat_minor": 1
-=======
   "cells": [
     {
       "cell_type": "code",
@@ -1784,5 +828,4 @@
       "outputs": []
     }
   ]
->>>>>>> ba3956b1
 }